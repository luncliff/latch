#pragma once
#include <cstddef>

namespace std {
/**
 * @defgroup thread.coord
 * Concepts related to thread coordination, and defines the coordination types `latch` and `barrier`.
 * These types facilitate concurrent computation performed by a number of threads.
 */

/**
 * @brief Allows any number of threads to block until an expected number of threads arrive at the latch
 * @ingroup thread.coord
 *
 * A `latch` is a thread coordination mechanism that allows any number of threads
 * to block until an expected number of threads arrive at the `latch`
 * (via the `count_down` function).
 *
 * The expected count is set when the `latch` is created.
 * An individual `latch` is a single-use object;
 * once the expected count has been reached, the `latch` cannot be reused.
 *
 * @see N4835, 1571~1572p
 */
class latch {
  public:
    /**
     * @brief   Initialize `counter` with `expected`
     * @param   expected
     * @pre     `expected >= 0` is true
     */
    constexpr explicit latch(ptrdiff_t expected) noexcept : counter{expected} {
    }
    /**
     * Concurrent invocations of the member functions of `latch` other than its destructor,
     * do not introduce data races
     */
    ~latch() = default;

    latch(const latch&) = delete;
    latch& operator=(const latch&) = delete;

    /**
     * **Synchronization**:
     * Strongly happens before the returns from all calls that are unblocked.
     *
     * **Error Conditions**:
     * Any of the error conditions allowed for mutex types (32.5.3.2)
     *
     * @param   update
     * @pre     `update >= 0` is true, and `update <= counter` is true
     * @post    Atomically decreses `counter` by `update`.
     *          If `counter` is equal to zero, unblocks all threads blocked on `*this`
     * @throw   system_error
     */
    void count_down(ptrdiff_t update = 1) noexcept(false);
    /**
     * @return true     `counter` equals zero
     * @return false    Very low probability of failure from system call
     */
    bool try_wait() const noexcept;
    /**
     * If `counter` equals zero, returns immediately.
     * Otherwise, blocks on `*this` until a call to `count_down` that decrements `counter` to zero
     *
     * @throw   system_error
     */
<<<<<<< HEAD
    class latch {
    public:
        /**
         * @brief upper limit on the value of `expected` for constructor of `latch`
         * @return ptrdiff_t    The maximum value of counter that the implementation supports
         * @see http://www.open-std.org/jtc1/sc22/wg21/docs/papers/2019/p1865r1.html
         * @see /proc/sys/kernel/threads-max
         */
        static constexpr ptrdiff_t max() noexcept{ return 32; }
    public:
        /**
         * @brief   Initialize `counter` with `expected`
         * @param   expected
         * @pre     `expected >= 0` is true
         */
        constexpr explicit latch(ptrdiff_t expected) noexcept : counter{expected} {}
        /**
         * Concurrent invocations of the member functions of `latch` other than its destructor,
         * do not introduce data races
         */
        ~latch() = default;

        latch(const latch&) = delete;
        latch& operator=(const latch&) = delete;

        /**
         * **Synchronization**:
         * Strongly happens before the returns from all calls that are unblocked.
         *
         * **Error Conditions**:
         * Any of the error conditions allowed for mutex types (32.5.3.2)
         *
         * @param   update
         * @pre     `update >= 0` is true, and `update <= counter` is true
         * @post    Atomically decreses `counter` by `update`.
         *          If `counter` is equal to zero, unblocks all threads blocked on `*this`
         * @throw   system_error
         */
        void count_down(ptrdiff_t update = 1) noexcept(false);
        /**
         * @return true     `counter` equals zero
         * @return false    Very low probability of failure from system call
         */
        bool try_wait() const noexcept;
        /**
         * If `counter` equals zero, returns immediately.
         * Otherwise, blocks on `*this` until a call to `count_down` that decrements `counter` to zero
         *
         * @throw   system_error
         */
        void wait() const noexcept(false);
        /**
         * @param   update  input for `count_down`
         * @see count_down
         * @see wait
         */
        void arrive_and_wait(ptrdiff_t update = 1) noexcept(false);
=======
    void wait() const noexcept(false);
    /**
     * @param   update  input for `count_down`
     * @see count_down
     * @see wait
     */
    void arrive_and_wait(ptrdiff_t update = 1) noexcept(false);
>>>>>>> 52002cb1

  private:
    /**
     * @brief A latch maintains an internal counter
     *
     * A latch maintains an internal counter that is initialized when the latch is created
     * Threads can block on the latch object, waiting for counter to be decremented to zero.
     */
    ptrdiff_t counter;
};
} // namespace std<|MERGE_RESOLUTION|>--- conflicted
+++ resolved
@@ -23,6 +23,17 @@
  * @see N4835, 1571~1572p
  */
 class latch {
+  public:
+    /**
+     * @brief upper limit on the value of `expected` for constructor of `latch`
+     * @return ptrdiff_t    The maximum value of counter that the implementation supports
+     * @see http://www.open-std.org/jtc1/sc22/wg21/docs/papers/2019/p1865r1.html
+     * @see /proc/sys/kernel/threads-max
+     */
+    static constexpr ptrdiff_t max() noexcept {
+        return 32;
+    }
+
   public:
     /**
      * @brief   Initialize `counter` with `expected`
@@ -65,65 +76,6 @@
      *
      * @throw   system_error
      */
-<<<<<<< HEAD
-    class latch {
-    public:
-        /**
-         * @brief upper limit on the value of `expected` for constructor of `latch`
-         * @return ptrdiff_t    The maximum value of counter that the implementation supports
-         * @see http://www.open-std.org/jtc1/sc22/wg21/docs/papers/2019/p1865r1.html
-         * @see /proc/sys/kernel/threads-max
-         */
-        static constexpr ptrdiff_t max() noexcept{ return 32; }
-    public:
-        /**
-         * @brief   Initialize `counter` with `expected`
-         * @param   expected
-         * @pre     `expected >= 0` is true
-         */
-        constexpr explicit latch(ptrdiff_t expected) noexcept : counter{expected} {}
-        /**
-         * Concurrent invocations of the member functions of `latch` other than its destructor,
-         * do not introduce data races
-         */
-        ~latch() = default;
-
-        latch(const latch&) = delete;
-        latch& operator=(const latch&) = delete;
-
-        /**
-         * **Synchronization**:
-         * Strongly happens before the returns from all calls that are unblocked.
-         *
-         * **Error Conditions**:
-         * Any of the error conditions allowed for mutex types (32.5.3.2)
-         *
-         * @param   update
-         * @pre     `update >= 0` is true, and `update <= counter` is true
-         * @post    Atomically decreses `counter` by `update`.
-         *          If `counter` is equal to zero, unblocks all threads blocked on `*this`
-         * @throw   system_error
-         */
-        void count_down(ptrdiff_t update = 1) noexcept(false);
-        /**
-         * @return true     `counter` equals zero
-         * @return false    Very low probability of failure from system call
-         */
-        bool try_wait() const noexcept;
-        /**
-         * If `counter` equals zero, returns immediately.
-         * Otherwise, blocks on `*this` until a call to `count_down` that decrements `counter` to zero
-         *
-         * @throw   system_error
-         */
-        void wait() const noexcept(false);
-        /**
-         * @param   update  input for `count_down`
-         * @see count_down
-         * @see wait
-         */
-        void arrive_and_wait(ptrdiff_t update = 1) noexcept(false);
-=======
     void wait() const noexcept(false);
     /**
      * @param   update  input for `count_down`
@@ -131,7 +83,6 @@
      * @see wait
      */
     void arrive_and_wait(ptrdiff_t update = 1) noexcept(false);
->>>>>>> 52002cb1
 
   private:
     /**
