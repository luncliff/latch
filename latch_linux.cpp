﻿#include "latch.hpp"

#include <atomic>
#include <climits>
#include <system_error>

// clang-format off
#include <unistd.h>
#include <sys/syscall.h>
#include <sys/time.h>

#include <linux/futex.h>
// clang-format on

/**
 * @param target    On all platforms, futexes are four-byte integers
 * @param expected
 * @param timeout   Timeout for the kernel space blocking
 * @return int      `0` if the caller was woken up (this can be spurious wake-up). 
 *                  `errno` if something went wrong. (`EAGAIN` if under race, `EINTR` for spurious )
 * @link http://manpages.ubuntu.com/manpages/bionic/man2/futex.2.html
 */
<<<<<<< HEAD
int futex_wait_on_address(int32_t *target, int32_t expected, //
                          const struct timespec *timeout = nullptr)
{
    if (syscall(SYS_futex, target, FUTEX_WAIT_PRIVATE, expected, timeout, NULL,
                0) != 0)
        return errno;
    return 0;
=======
int futex_wait_on_address(ptrdiff_t* target, ptrdiff_t value,
                          const struct timespec* timeout) {
    // EAGAIN?
    return syscall(SYS_futex, target, FUTEX_WAIT_PRIVATE, value, timeout, NULL,
                   0);
>>>>>>> 52002cb1
}

/**
 * This operation wakes at most val of the waiters that are waiting (e.g.,
 * inside FUTEX_WAIT)
 * @param target    On all platforms, futexes are four-byte integers
 * @param num_waiters The number of waiters to awake
 * @return int      `errno` after `syscall(SYS_futex, ...)`
 * @link http://manpages.ubuntu.com/manpages/bionic/man2/futex.2.html
 */
<<<<<<< HEAD
int futex_wake_by_address(int32_t *target, int32_t num_waiters = INT_MAX)
{
    syscall(SYS_futex, target, FUTEX_WAKE, num_waiters, NULL, NULL, 0);
    return errno;
=======
int futex_wake_by_address(ptrdiff_t* target) {
    return syscall(SYS_futex, target, FUTEX_WAKE, 1, NULL, NULL, 0);
>>>>>>> 52002cb1
}

namespace std
{

static_assert(is_copy_assignable_v<latch> == false);
static_assert(is_copy_constructible_v<latch> == false);

<<<<<<< HEAD
void latch::arrive_and_wait(ptrdiff_t update) noexcept(false)
{
=======
void latch::arrive_and_wait(ptrdiff_t update) noexcept(false) {
>>>>>>> 52002cb1
    this->count_down(update);
    this->wait();
}

<<<<<<< HEAD
void latch::count_down(ptrdiff_t update) noexcept(false)
{
    atomic_int32_t *ctr = reinterpret_cast<atomic_int32_t *>(&counter);
    int32_t change = static_cast<int32_t>(update);

    if (ctr->load() < change)
        throw system_error{EINVAL, system_category(),
                           "update is greater than counter"};

    ctr->fetch_sub(change);
    if (ctr->load() != 0)
        return;

    if (const auto ec = futex_wake_by_address(reinterpret_cast<int32_t *>(ctr)))
        throw system_error{ec, system_category(), "futex_wake_by_address"};
}

bool latch::try_wait() const noexcept
{
    atomic_int32_t *ctr = reinterpret_cast<atomic_int32_t *>(const_cast<ptrdiff_t *>(&counter));
    if (ctr->load() == 0)
        return true;

    auto captured = ctr->load();
    if (futex_wait_on_address(reinterpret_cast<int32_t *>(ctr), captured) == 0)
        return counter == 0;
    return false;
}

void latch::wait() const noexcept(false)
{
    while (try_wait() == false)
    {
        /// @todo need implementation for spurious wakeup
        switch (errno)
        {
        case 0:
        case EINTR:  // spurious wake up
        case EAGAIN: // under race. try again
            continue;
        default:
            throw system_error{errno, system_category(), "futex_wait_on_address"};
        }
=======
void latch::count_down(ptrdiff_t update) noexcept(false) {
    // On all platforms, futexes are four-byte integers
    // that must be aligned on a four-byte boundary
    static_assert(is_same_v<ptrdiff_t, int64_t> ||
                  is_same_v<ptrdiff_t, int32_t>);
    if (counter < update)
        throw system_error{EINVAL, system_category(),
                           "update is greater than counter"};
    /// @todo perform atomic operation
    counter -= update;
    /// @todo need implementation of wake
    if (counter == 0)
        if (futex_wake_by_address(&counter) != 0)
            throw system_error{errno, system_category(),
                               "futex_wake_by_address"};
}

bool latch::try_wait() const noexcept {
    if (counter == 0)
        return true;

    /// @todo need implementation of wait
    if (futex_wait_on_address(const_cast<ptrdiff_t*>(&counter), 0, nullptr))
        return counter == 0;
    return false;
}

void latch::wait() const noexcept(false) {
    while (try_wait() == false) {
        /// @todo need implementation for spurious wakeup
        if (errno)
            throw system_error{errno, system_category(),
                               "futex_wait_on_address"};
>>>>>>> 52002cb1
    }
}

} // namespace std
<|MERGE_RESOLUTION|>--- conflicted
+++ resolved
@@ -1,157 +1,97 @@
-﻿#include "latch.hpp"
-
-#include <atomic>
-#include <climits>
-#include <system_error>
-
-// clang-format off
-#include <unistd.h>
-#include <sys/syscall.h>
-#include <sys/time.h>
-
-#include <linux/futex.h>
-// clang-format on
-
-/**
- * @param target    On all platforms, futexes are four-byte integers
- * @param expected
- * @param timeout   Timeout for the kernel space blocking
- * @return int      `0` if the caller was woken up (this can be spurious wake-up). 
- *                  `errno` if something went wrong. (`EAGAIN` if under race, `EINTR` for spurious )
- * @link http://manpages.ubuntu.com/manpages/bionic/man2/futex.2.html
- */
-<<<<<<< HEAD
-int futex_wait_on_address(int32_t *target, int32_t expected, //
-                          const struct timespec *timeout = nullptr)
-{
-    if (syscall(SYS_futex, target, FUTEX_WAIT_PRIVATE, expected, timeout, NULL,
-                0) != 0)
-        return errno;
-    return 0;
-=======
-int futex_wait_on_address(ptrdiff_t* target, ptrdiff_t value,
-                          const struct timespec* timeout) {
-    // EAGAIN?
-    return syscall(SYS_futex, target, FUTEX_WAIT_PRIVATE, value, timeout, NULL,
-                   0);
->>>>>>> 52002cb1
-}
-
-/**
- * This operation wakes at most val of the waiters that are waiting (e.g.,
- * inside FUTEX_WAIT)
- * @param target    On all platforms, futexes are four-byte integers
- * @param num_waiters The number of waiters to awake
- * @return int      `errno` after `syscall(SYS_futex, ...)`
- * @link http://manpages.ubuntu.com/manpages/bionic/man2/futex.2.html
- */
-<<<<<<< HEAD
-int futex_wake_by_address(int32_t *target, int32_t num_waiters = INT_MAX)
-{
-    syscall(SYS_futex, target, FUTEX_WAKE, num_waiters, NULL, NULL, 0);
-    return errno;
-=======
-int futex_wake_by_address(ptrdiff_t* target) {
-    return syscall(SYS_futex, target, FUTEX_WAKE, 1, NULL, NULL, 0);
->>>>>>> 52002cb1
-}
-
-namespace std
-{
-
-static_assert(is_copy_assignable_v<latch> == false);
-static_assert(is_copy_constructible_v<latch> == false);
-
-<<<<<<< HEAD
-void latch::arrive_and_wait(ptrdiff_t update) noexcept(false)
-{
-=======
-void latch::arrive_and_wait(ptrdiff_t update) noexcept(false) {
->>>>>>> 52002cb1
-    this->count_down(update);
-    this->wait();
-}
-
-<<<<<<< HEAD
-void latch::count_down(ptrdiff_t update) noexcept(false)
-{
-    atomic_int32_t *ctr = reinterpret_cast<atomic_int32_t *>(&counter);
-    int32_t change = static_cast<int32_t>(update);
-
-    if (ctr->load() < change)
-        throw system_error{EINVAL, system_category(),
-                           "update is greater than counter"};
-
-    ctr->fetch_sub(change);
-    if (ctr->load() != 0)
-        return;
-
-    if (const auto ec = futex_wake_by_address(reinterpret_cast<int32_t *>(ctr)))
-        throw system_error{ec, system_category(), "futex_wake_by_address"};
-}
-
-bool latch::try_wait() const noexcept
-{
-    atomic_int32_t *ctr = reinterpret_cast<atomic_int32_t *>(const_cast<ptrdiff_t *>(&counter));
-    if (ctr->load() == 0)
-        return true;
-
-    auto captured = ctr->load();
-    if (futex_wait_on_address(reinterpret_cast<int32_t *>(ctr), captured) == 0)
-        return counter == 0;
-    return false;
-}
-
-void latch::wait() const noexcept(false)
-{
-    while (try_wait() == false)
-    {
-        /// @todo need implementation for spurious wakeup
-        switch (errno)
-        {
-        case 0:
-        case EINTR:  // spurious wake up
-        case EAGAIN: // under race. try again
-            continue;
-        default:
-            throw system_error{errno, system_category(), "futex_wait_on_address"};
-        }
-=======
-void latch::count_down(ptrdiff_t update) noexcept(false) {
-    // On all platforms, futexes are four-byte integers
-    // that must be aligned on a four-byte boundary
-    static_assert(is_same_v<ptrdiff_t, int64_t> ||
-                  is_same_v<ptrdiff_t, int32_t>);
-    if (counter < update)
-        throw system_error{EINVAL, system_category(),
-                           "update is greater than counter"};
-    /// @todo perform atomic operation
-    counter -= update;
-    /// @todo need implementation of wake
-    if (counter == 0)
-        if (futex_wake_by_address(&counter) != 0)
-            throw system_error{errno, system_category(),
-                               "futex_wake_by_address"};
-}
-
-bool latch::try_wait() const noexcept {
-    if (counter == 0)
-        return true;
-
-    /// @todo need implementation of wait
-    if (futex_wait_on_address(const_cast<ptrdiff_t*>(&counter), 0, nullptr))
-        return counter == 0;
-    return false;
-}
-
-void latch::wait() const noexcept(false) {
-    while (try_wait() == false) {
-        /// @todo need implementation for spurious wakeup
-        if (errno)
-            throw system_error{errno, system_category(),
-                               "futex_wait_on_address"};
->>>>>>> 52002cb1
-    }
-}
-
-} // namespace std
+﻿#include "latch.hpp"
+
+#include <atomic>
+#include <climits>
+#include <system_error>
+
+// clang-format off
+#include <unistd.h>
+#include <sys/syscall.h>
+#include <sys/time.h>
+
+#include <linux/futex.h>
+// clang-format on
+
+/**
+ * @param target    On all platforms, futexes are four-byte integers
+ * @param expected
+ * @param timeout   Timeout for the kernel space blocking
+ * @return int      `0` if the caller was woken up (this can be spurious wake-up). 
+ *                  `errno` if something went wrong. (`EAGAIN` if under race, `EINTR` for spurious )
+ * @link http://manpages.ubuntu.com/manpages/bionic/man2/futex.2.html
+ */
+int futex_wait_on_address(int32_t* target, int32_t expected, //
+                          const struct timespec* timeout = nullptr) {
+    if (syscall(SYS_futex, target, FUTEX_WAIT_PRIVATE, expected, timeout, NULL,
+                0) != 0)
+        return errno;
+    return 0;
+}
+
+/**
+ * This operation wakes at most val of the waiters that are waiting (e.g.,
+ * inside FUTEX_WAIT)
+ * @param target    On all platforms, futexes are four-byte integers
+ * @param num_waiters The number of waiters to awake
+ * @return int      `errno` after `syscall(SYS_futex, ...)`
+ * @link http://manpages.ubuntu.com/manpages/bionic/man2/futex.2.html
+ */
+int futex_wake_by_address(int32_t* target, int32_t num_waiters = INT_MAX) {
+    syscall(SYS_futex, target, FUTEX_WAKE, num_waiters, NULL, NULL, 0);
+    return errno;
+}
+
+namespace std {
+
+static_assert(is_copy_assignable_v<latch> == false);
+static_assert(is_copy_constructible_v<latch> == false);
+
+void latch::arrive_and_wait(ptrdiff_t update) noexcept(false) {
+    this->count_down(update);
+    this->wait();
+}
+
+void latch::count_down(ptrdiff_t update) noexcept(false) {
+    atomic_int32_t* ctr = reinterpret_cast<atomic_int32_t*>(&counter);
+    int32_t change = static_cast<int32_t>(update);
+
+    if (ctr->load() < change)
+        throw system_error{EINVAL, system_category(),
+                           "update is greater than counter"};
+
+    ctr->fetch_sub(change);
+    if (ctr->load() != 0)
+        return;
+
+    if (const auto ec = futex_wake_by_address(reinterpret_cast<int32_t*>(ctr)))
+        throw system_error{ec, system_category(), "futex_wake_by_address"};
+}
+
+bool latch::try_wait() const noexcept {
+    atomic_int32_t* ctr =
+        reinterpret_cast<atomic_int32_t*>(const_cast<ptrdiff_t*>(&counter));
+    if (ctr->load() == 0)
+        return true;
+
+    auto captured = ctr->load();
+    if (futex_wait_on_address(reinterpret_cast<int32_t*>(ctr), captured) == 0)
+        return counter == 0;
+    return false;
+}
+
+void latch::wait() const noexcept(false) {
+    while (try_wait() == false) {
+        /// @todo need implementation for spurious wakeup
+        switch (errno) {
+        case 0:
+        case EINTR:  // spurious wake up
+        case EAGAIN: // under race. try again
+            continue;
+        default:
+            throw system_error{errno, system_category(),
+                               "futex_wait_on_address"};
+        }
+    }
+}
+
+} // namespace std