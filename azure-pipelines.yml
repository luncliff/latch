--- conflicted
+++ resolved
@@ -57,20 +57,13 @@
         parameters:
           llvm_version: "9.0.0"
 
-<<<<<<< HEAD
   - job: ubuntu_cmake_clang8_debug
     pool:
       vmImage: "ubuntu-latest"
-=======
-  - job: mac_cmake_appleclang11_debug
-    pool:
-      vmImage: "macos-latest"
->>>>>>> 52002cb1
     variables:
       configuration: Debug
       is_dynamic: True
     steps:
-<<<<<<< HEAD
       - template: azure/steps-ubuntu.yml
         parameters:
           cmake_cxx_compiler: "clang-8"
@@ -80,7 +73,23 @@
   - job: ubuntu_cmake_clang8_release
     pool:
       vmImage: "ubuntu-latest"
-=======
+    variables:
+      configuration: Release
+      is_dynamic: True
+    steps:
+      - template: azure/steps-ubuntu.yml
+        parameters:
+          cmake_cxx_compiler: "clang-8"
+          cmake_work_dir: "build-ub"
+          cmake_install_dir: "../install"
+
+  - job: mac_cmake_appleclang11_debug
+    pool:
+      vmImage: "macos-latest"
+    variables:
+      configuration: Debug
+      is_dynamic: True
+    steps:
       - template: azure/steps-mac.yml
         parameters:
           cmake_work_dir: "build-osx"
@@ -89,19 +98,11 @@
   - job: mac_cmake_appleclang11_release
     pool:
       vmImage: "macos-latest"
->>>>>>> 52002cb1
     variables:
       configuration: Release
       is_dynamic: True
     steps:
-<<<<<<< HEAD
-      - template: azure/steps-ubuntu.yml
-        parameters:
-          cmake_cxx_compiler: "clang-8"
-          cmake_work_dir: "build-ub"
-=======
       - template: azure/steps-mac.yml
         parameters:
           cmake_work_dir: "build-osx"
->>>>>>> 52002cb1
           cmake_install_dir: "../install"